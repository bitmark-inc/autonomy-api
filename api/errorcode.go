--- conflicted
+++ resolved
@@ -29,10 +29,6 @@
 
 		1300: store.ErrPOIListNotFound.Error(),
 		1301: store.ErrPOIListMismatch.Error(),
-<<<<<<< HEAD
-		1302: store.ErrPOINotFound.Error(),
-=======
->>>>>>> 057b016c
 		1303: store.ErrProfileNotUpdate.Error(),
 	}
 
@@ -60,12 +56,7 @@
 
 	errorPOIListNotFound  = errorJSON(1300)
 	errorPOIListMissmatch = errorJSON(1301)
-<<<<<<< HEAD
-	errorPOINotFound      = errorJSON(1302)
-	errorProfileNotUpdate = errorJSON(1303)
-=======
 	errorProfileNotUpdate = errorJSON(1302)
->>>>>>> 057b016c
 )
 
 type ErrorResponse struct {
